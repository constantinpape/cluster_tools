#! /bin/python

import os
import sys
import json
import numpy as np
import luigi

import vigra
import nifty

import cluster_tools.utils.volume_utils as vu
import cluster_tools.utils.function_utils as fu
from cluster_tools.cluster_tasks import SlurmTask, LocalTask, LSFTask


#
# Graph Watershed Tasks
#

class GraphWatershedAssignmentsBase(luigi.Task):
    """ GraphWatershedAssignments base class
    """

    task_name = 'graph_watershed_assignments'
    src_file = os.path.abspath(__file__)
    allow_retry = False

    problem_path = luigi.Parameter()
    graph_key = luigi.Parameter()
    features_key = luigi.Parameter()
    filter_nodes_path = luigi.Parameter()
    #
    assignment_path = luigi.Parameter()
    assignment_key = luigi.Parameter()
    output_path = luigi.Parameter()
    output_key = luigi.Parameter()
    relabel = luigi.BoolParameter(default=False)
    from_costs = luigi.BoolParameter(default=True)
    #
    dependency = luigi.TaskParameter()

    def requires(self):
        return self.dependency

    def run_impl(self):
        # get the global config and init configs
        shebang = self.global_config_values()[0]
        self.init(shebang)

        # load the task config
        config = self.get_task_config()

        # update the config with input and graph paths and keys
        # as well as block shape
        config.update({'assignment_path': self.assignment_path,
                       'assignment_key': self.assignment_key,
                       'problem_path': self.problem_path,
                       'graph_key': self.graph_key,
                       'features_key': self.features_key,
                       'filter_nodes_path': self.filter_nodes_path,
                       'output_path': self.output_path,
                       'output_key': self.output_key,
                       'from_costs': self.from_costs,
                       'relabel': self.relabel})

        n_jobs = 1
        # prime and run the jobs
        self.prepare_jobs(n_jobs, None, config)
        self.submit_jobs(n_jobs)

        # wait till jobs finish and check for job success
        self.wait_for_jobs()
        self.check_jobs(n_jobs)


class GraphWatershedAssignmentsLocal(GraphWatershedAssignmentsBase, LocalTask):
    """ GraphWatershedAssignments on local machine
    """
    pass


class GraphWatershedAssignmentsSlurm(GraphWatershedAssignmentsBase, SlurmTask):
    """ GraphWatershedAssignments on slurm cluster
    """
    pass


class GraphWatershedAssignmentsLSF(GraphWatershedAssignmentsBase, LSFTask):
    """ GraphWatershedAssignments on lsf cluster
    """
    pass


#
# Implementation
#

def graph_watershed_assignments(job_id, config_path):

    fu.log("start processing job %i" % job_id)
    fu.log("reading config from %s" % config_path)

    # get the config
    with open(config_path) as f:
        config = json.load(f)

    # load from config
    assignment_path = config['assignment_path']
    assignment_key = config['assignment_key']
    problem_path = config['problem_path']
    graph_key = config['graph_key']
    features_key = config['features_key']
    filter_nodes_path = config['filter_nodes_path']
    output_path = config['output_path']
    output_key = config['output_key']
    relabel = config['relabel']
    from_costs = config['from_costs']
    n_threads = config.get('threads_per_job', 1)

    # load the uv-ids, features and assignments
    fu.log("Read features and edges from %s" % problem_path)
    with vu.file_reader(problem_path) as f:
        ds = f['%s/edges' % graph_key]
        ds.n_threads = n_threads
        uv_ids = ds[:]
        n_nodes = int(uv_ids.max()) + 1

        ds = f[features_key]
        ds.n_threads = n_threads
        if ds.ndim == 2:
            features = ds[:, 0].squeeze()
        else:
            features = ds[:]

    if from_costs:
        minc = features.min()
        fu.log("Mapping costs with range %f to %f to range 0 to 1" % (minc, features.max()))
        features -= minc
        features /= features.max()
        features = 1. - features

    fu.log("Read assignments from %s" % assignment_path)
    with vu.file_reader(assignment_path) as f:
        ds = f[assignment_key]
        ds.n_threads = n_threads
        chunks = ds.chunks
        assignments = ds[:]
    assert n_nodes == len(assignments),\
        "Expected number of nodes %i and number of assignments %i does not agree" % (n_nodes, len(assignments))

    seed_offset = int(assignments.max()) + 1

    # load the discard ids
    discard_ids = np.load(filter_nodes_path)
    assert 0 not in discard_ids, "Breaks logic"

    # build the new graph
    graph = nifty.graph.undirectedGraph(n_nodes)
    graph.insertEdges(uv_ids)

    # run graph watershed to get the new assignments
    # map zero label to new id
    assignments[assignments == 0] = seed_offset

    discard_mask = np.in1d(assignments, discard_ids)
    assignments[discard_mask] = 0

    n_discard = int(discard_mask.sum())
<<<<<<< HEAD
    fu.log("Discarding %i / %i fragments" %  (n_discard, assignments.size))
=======
    fu.log("Discarding %i / %i fragments" % (n_discard, assignments.size))
>>>>>>> 9d861f9e
    fu.log("Start grah watershed")
    assignments = nifty.graph.edgeWeightedWatershedsSegmentation(graph, assignments, features)
    fu.log("Finished graph watershed")
    assignments[assignments == seed_offset] = 0

    if relabel:
        max_id = vigra.analysis.relabelConsecutive(assignments, out=assignments,
<<<<<<< HEAD
                                                   start_label=1, keep_zeros=True)
=======
                                                   start_label=1, keep_zeros=True)[1]
>>>>>>> 9d861f9e
        fu.log("Max-id after relabeling: %i (before was %i)" % (max_id, seed_offset - 1))

    with vu.file_reader(output_path) as f:
        ds = f.require_dataset(output_key, shape=assignments.shape, chunks=chunks,
                               compression='gzip', dtype='uint64')
        ds.n_threads = n_threads
        ds[:] = assignments

    fu.log_job_success(job_id)


if __name__ == '__main__':
    path = sys.argv[1]
    assert os.path.exists(path), path
    job_id = int(os.path.split(path)[1].split('.')[0].split('_')[-1])
    graph_watershed_assignments(job_id, path)<|MERGE_RESOLUTION|>--- conflicted
+++ resolved
@@ -167,11 +167,7 @@
     assignments[discard_mask] = 0
 
     n_discard = int(discard_mask.sum())
-<<<<<<< HEAD
-    fu.log("Discarding %i / %i fragments" %  (n_discard, assignments.size))
-=======
     fu.log("Discarding %i / %i fragments" % (n_discard, assignments.size))
->>>>>>> 9d861f9e
     fu.log("Start grah watershed")
     assignments = nifty.graph.edgeWeightedWatershedsSegmentation(graph, assignments, features)
     fu.log("Finished graph watershed")
@@ -179,11 +175,7 @@
 
     if relabel:
         max_id = vigra.analysis.relabelConsecutive(assignments, out=assignments,
-<<<<<<< HEAD
-                                                   start_label=1, keep_zeros=True)
-=======
                                                    start_label=1, keep_zeros=True)[1]
->>>>>>> 9d861f9e
         fu.log("Max-id after relabeling: %i (before was %i)" % (max_id, seed_offset - 1))
 
     with vu.file_reader(output_path) as f:
