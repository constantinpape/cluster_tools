#! /usr/bin/python

import os
import sys
import json

import luigi
import numpy as np
import vigra
import nifty.tools as nt

import cluster_tools.utils.volume_utils as vu
import cluster_tools.utils.function_utils as fu
from cluster_tools.cluster_tasks import SlurmTask, LocalTask, LSFTask


class BackgroundSizeFilterBase(luigi.Task):
    """ BackgroundSizeFilter base class
    """

    task_name = 'background_size_filter'
    src_file = os.path.abspath(__file__)

    input_path = luigi.Parameter()
    input_key = luigi.Parameter()
    output_path = luigi.Parameter()
    output_key = luigi.Parameter()
    dependency = luigi.TaskParameter()

    def requires(self):
        return self.dependency

    def _parse_log(self, log_path):
        log_path = self.input().path
        lines = fu.tail(log_path, 3)
        lines = [' '.join(ll.split()[2:]) for ll in lines]
        # load
        if lines[0].startswith("saving results to"):
            path = lines[0].split()[-1]
            assert os.path.exists(path), path
            return path
        else:
            raise RuntimeError("Could not parse log file.")

    def run_impl(self):
        # get the global config and init configs
        shebang, block_shape, roi_begin, roi_end = self.global_config_values()
        self.init(shebang)

        # get shape and make block config
        shape = vu.get_shape(self.input_path, self.input_key)

        if self.n_retries == 0:
            block_list = vu.blocks_in_volume(shape, block_shape, roi_begin, roi_end)
        else:
            block_list = self.block_list
            self.clean_up_for_retry(block_list)

        n_jobs = min(len(block_list), self.max_jobs)

        # TODO make chunks, compression, dtype parameters
        # require the output dataset
        with vu.file_reader(self.output_path) as f:
            f.require_dataset(self.output_key, shape=shape, chunks=(25, 256, 256),
                              dtype='uint64', compression='gzip')

        # we don't need any additional config besides the paths
        res_path = self._parse_log(self.input().path)
        config = {"input_path": self.input_path, "input_key": self.input_key,
                  "output_path": self.output_path, "output_key": self.output_key,
                  "block_shape": block_shape, 'res_path': res_path}
        self._write_log('scheduling %i blocks to be processed' % len(block_list))

        # prime and run the jobs
        self.prepare_jobs(n_jobs, block_list, config)
        self.submit_jobs(n_jobs)

        # wait till jobs finish and check for job success
        self.wait_for_jobs()
        self.check_jobs(n_jobs)


class BackgroundSizeFilterLocal(BackgroundSizeFilterBase, LocalTask):
    """
    BackgroundSizeFilter on local machine
    """
    pass


class BackgroundSizeFilterSlurm(BackgroundSizeFilterBase, SlurmTask):
    """
    BackgroundSizeFilter on slurm cluster
    """
    pass


class BackgroundSizeFilterLSF(BackgroundSizeFilterBase, LSFTask):
    """
    BackgroundSizeFilter on lsf cluster
    """
    pass


#
# Implementation
#


def apply_block(block_id, blocking, ds_in, ds_out, discard_ids):
    fu.log("start processing block %i" % block_id)
    block = blocking.getBlock(block_id)
    bb = tuple(slice(b, e) for b, e in zip(block.begin, block.end))
    labels = ds_in[bb]

    # check if everything is ignore label
    if np.sum(labels) == 0:
        fu.log_block_success(block_id)
        return

    discard_mask = np.in1d(labels, discard_ids).reshape(labels.shape)
    # check if the discard-mask is empty
    if np.sum(discard_mask) == 0:
        ds_out[bb] = labels
        fu.log_block_success(block_id)
        return

    labels[discard_mask] = 0
    ds_out[bb] = labels
    fu.log_block_success(block_id)


def background_size_filter(job_id, config_path):
    fu.log("start processing job %i" % job_id)
    fu.log("reading config from %s" % config_path)

    # read the config
    with open(config_path) as f:
        config = json.load(f)
    input_path = config['input_path']
    input_key = config['input_key']
    output_path = config['output_path']
    output_key = config['output_key']
    block_list = config['block_list']
    block_shape = config['block_shape']
    res_path = config['res_path']

    # get the shape
    with vu.file_reader(input_path, 'r') as f:
        ds = f[input_key]
        shape = f[input_key].shape
    blocking = nt.blocking(roiBegin=[0, 0, 0],
                           roiEnd=list(shape),
                           blockShape=list(block_shape))

    discard_ids = np.load(res_path)

    same_file = input_path == output_path
    in_place = same_file and input_key == output_key

    if in_place:
        with vu.file_reader(input_path) as f:
            ds = f[input_key]
            [apply_block(block_id, blocking, ds, ds, discard_ids)
             for block_id in block_list]
    elif same_file:
        with vu.file_reader(input_path) as f:
            ds_in = f[input_key]
            ds_out = f[output_key]
            [apply_block(block_id, blocking, ds_in, ds_out, discard_ids)
             for block_id in block_list]
    else:
        with vu.file_reader(input_path, 'r') as f_in, vu.file_reader(output_path) as f_out:
            ds_in = f_in[input_key]
            ds_out = f_out[output_key]
            [apply_block(block_id, blocking, ds_in, ds_out, discard_ids)
             for block_id in block_list]

    # copy the 'maxId' attribute if present
    if job_id == 0:
        with vu.file_reader(input_path, 'r') as f:
<<<<<<< HEAD
            attrs = ds[input_key].attrs
            max_id = attrs.get('maxId', None)
        if max_id is not None:
            with vu.file_reader(output_path) as f:
                f[output_path].attrs['maxId'] = max_id
=======
            attrs = f[input_key].attrs
            max_id = attrs.get('maxId', None)
        if max_id is not None:
            with vu.file_reader(output_path) as f:
                f[output_key].attrs['maxId'] = max_id
>>>>>>> c0b8fe4e

    fu.log_job_success(job_id)


if __name__ == '__main__':
    path = sys.argv[1]
    assert os.path.exists(path), path
    job_id = int(os.path.split(path)[1].split('.')[0].split('_')[-1])
    background_size_filter(job_id, path)<|MERGE_RESOLUTION|>--- conflicted
+++ resolved
@@ -178,19 +178,11 @@
     # copy the 'maxId' attribute if present
     if job_id == 0:
         with vu.file_reader(input_path, 'r') as f:
-<<<<<<< HEAD
-            attrs = ds[input_key].attrs
-            max_id = attrs.get('maxId', None)
-        if max_id is not None:
-            with vu.file_reader(output_path) as f:
-                f[output_path].attrs['maxId'] = max_id
-=======
             attrs = f[input_key].attrs
             max_id = attrs.get('maxId', None)
         if max_id is not None:
             with vu.file_reader(output_path) as f:
                 f[output_key].attrs['maxId'] = max_id
->>>>>>> c0b8fe4e
 
     fu.log_job_success(job_id)
 
