*.pyc
*/__pycache__
tmp*
*.n5
*.h5
<<<<<<< HEAD
test_data/
=======
*.egg-info/
>>>>>>> 84435b23
<|MERGE_RESOLUTION|>--- conflicted
+++ resolved
@@ -3,8 +3,5 @@
 tmp*
 *.n5
 *.h5
-<<<<<<< HEAD
 test_data/
-=======
-*.egg-info/
->>>>>>> 84435b23
+*.egg-info/